openapi: 3.1.0
info:
  title: Unofficial TradingView Scanner API
<<<<<<< HEAD
  version: 0.8.13
=======
  version: 0.8.10
>>>>>>> 6cf44399
  description: Auto-generated from collected field data.
servers:
  - url: https://scanner.tradingview.com
paths:
  /crypto/scan:
    post:
      summary: Scan crypto
      requestBody:
        content:
          application/json:
            schema:
              $ref: '#/components/schemas/CryptoScanRequest'
      responses:
        '200':
          description: Successful response
          content:
            application/json:
              schema:
                $ref: '#/components/schemas/CryptoScanResponse'
        '400':
          description: Bad Request
        '500':
          description: Server Error
  /crypto/search:
    post:
      summary: Search crypto
      requestBody:
        content:
          application/json:
            schema:
              $ref: '#/components/schemas/CryptoSearchRequest'
      responses:
        '200':
          description: Successful response
          content:
            application/json:
              schema:
                $ref: '#/components/schemas/CryptoSearchResponse'
        '400':
          description: Bad Request
        '500':
          description: Server Error
  /crypto/history:
    post:
      summary: History crypto
      requestBody:
        content:
          application/json:
            schema:
              $ref: '#/components/schemas/CryptoHistoryRequest'
      responses:
        '200':
          description: Successful response
          content:
            application/json:
              schema:
                $ref: '#/components/schemas/CryptoHistoryResponse'
        '400':
          description: Bad Request
        '500':
          description: Server Error
  /crypto/summary:
    post:
      summary: Summary crypto
      requestBody:
        content:
          application/json:
            schema:
              $ref: '#/components/schemas/CryptoSummaryRequest'
      responses:
        '200':
          description: Successful response
          content:
            application/json:
              schema:
                $ref: '#/components/schemas/CryptoSummaryResponse'
        '400':
          description: Bad Request
        '500':
          description: Server Error
  /crypto/metainfo:
    post:
      summary: Get crypto metainfo
      responses:
        '200':
          description: Successful response
          content:
            application/json:
              schema:
                $ref: '#/components/schemas/CryptoMetainfoResponse'
        '400':
          description: Bad Request
        '500':
          description: Server Error
components:
  schemas:
    CryptoMetainfoResponse:
      type: object
      properties:
        fields:
          type: array
          items:
            type: string
    CryptoFields:
      type: object
      properties:
        foo:
          type: integer
<<<<<<< HEAD
=======
        open:
          type: integer
>>>>>>> 6cf44399
    CryptoScanRequest:
      type: object
      properties:
        symbols:
          type: object
          properties:
            tickers:
              type: array
              items:
                type: string
            query:
              type: object
              properties:
                types:
                  type: array
                  items:
                    type: string
        columns:
          type: array
          items:
            type: string
        filter:
          type: object
        filter2:
          type: object
        sort:
          type: object
        range:
          type: object
      required:
        - symbols
        - columns
    CryptoScanResponse:
      type: object
      properties:
        data:
          type: array
          items:
            $ref: '#/components/schemas/CryptoFields'
    CryptoSearchRequest:
      type: object
    CryptoHistoryRequest:
      type: object
    CryptoSummaryRequest:
      type: object
    CryptoSearchResponse:
      type: object
    CryptoHistoryResponse:
      type: object
    CryptoSummaryResponse:
      type: object<|MERGE_RESOLUTION|>--- conflicted
+++ resolved
@@ -1,11 +1,6 @@
 openapi: 3.1.0
 info:
   title: Unofficial TradingView Scanner API
-<<<<<<< HEAD
-  version: 0.8.13
-=======
-  version: 0.8.10
->>>>>>> 6cf44399
   description: Auto-generated from collected field data.
 servers:
   - url: https://scanner.tradingview.com
@@ -114,11 +109,8 @@
       properties:
         foo:
           type: integer
-<<<<<<< HEAD
-=======
         open:
           type: integer
->>>>>>> 6cf44399
     CryptoScanRequest:
       type: object
       properties:
