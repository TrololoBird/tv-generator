[build-system]
requires = [ "setuptools", "wheel",]
build-backend = "setuptools.build_meta"

[project]
name = "tv-generator"
<<<<<<< HEAD
version = "0.8.13"
=======
version = "0.8.10"
>>>>>>> 6cf44399
dependencies = [ "click", "requests", "pandas", "PyYAML", "openapi-spec-validator", "toml", "requests_cache",]

[project.scripts]
tvgen = "src.cli:cli"

[tool.setuptools]
packages = [ "src", "src.api", "src.generator", "src.utils",]

[tool.mypy]
ignore_missing_imports = true

[tool.setuptools.package-dir]
src = "src"<|MERGE_RESOLUTION|>--- conflicted
+++ resolved
@@ -4,11 +4,6 @@
 
 [project]
 name = "tv-generator"
-<<<<<<< HEAD
-version = "0.8.13"
-=======
-version = "0.8.10"
->>>>>>> 6cf44399
 dependencies = [ "click", "requests", "pandas", "PyYAML", "openapi-spec-validator", "toml", "requests_cache",]
 
 [project.scripts]
